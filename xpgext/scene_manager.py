SCENE_NOT_REGISTERED_ = "Scene {} has not been registered."
SCENE_ALREADY_REGISTERED_ = "Scene {} has already been registered."


class SceneRegisteringError(Exception):
    """Raised when registering a scene was unsuccessful."""


class SceneLoadingError(Exception):
    """Raised when loading a scene was unsuccessful."""


class SimpleSceneManager:
    """
    The class managing the scenes of the game.

    It governs registering and loading of the scenes and the execution of the methods of the currently loaded scene.
    This is the most basic version of such class that provides convenient defaults. If you want to alter the execution
    of the whole game, the methods of this class should be overridden.
    """

    def __init__(self):
        self._scenes = dict()
        self._current_scene = None
        self._sprites = list()

    def register_scene(self, scene, name):
        """
        Register new scene for later use. It will be accessible under the provided name.

        :param scene: scene to register
        :type scene: Scene
        :param name: key name for accessing the scene
        :type name: str
        """

        if name in self._scenes.keys():
            raise SceneRegisteringError(SCENE_ALREADY_REGISTERED_.format(name))
        self._scenes[name] = scene

    def load_scene(self, name):
        """
        Load a previously registered scene.

        :param name: name of the scene to load
        :type name: str
        """

        try:
            self._current_scene = self._scenes[name](self)
        except KeyError:
            raise SceneLoadingError(SCENE_NOT_REGISTERED_.format(name))
        else:
            self._sprites.clear()
            for sprite in self._current_scene.sprites:
                self._sprites.append(sprite)
            for sprite in self._sprites:
                for component in sprite.components:
                    component.on_scene_loaded()

    def draw(self, surface):
        """
        Draw all the scene elements on the given surface.

        :param surface: the pygame main surface
        :type surface: pygame.Surface
        """

        surface.fill((0, 0, 0))
        for sprite in reversed(self._sprites):
            sprite.draw(surface)

    def handle_event(self, event):
        """
        Pass the event to each of the scene elements until one of them handles the event.

        :param event: event to handle
        :type event: pygame.event.Event
        """

        for sprite in reversed(self._sprites):
            if sprite.handle_event(event):
                break

    def update(self):
        """
        Update all the scene elements. Called every frame.
        """

        for sprite in reversed(self._sprites):
            sprite.update()

    def find_by_name(self, name):
        """
        Find elements of the given name.

        :param name: name of the elements to find
        :type name: str
        :return: list of elements of the given name
        :rtype: list
        """

        result = list()
        for sprite in self._sprites:
            result.extend(sprite.find_by_name(name))
        return result

    def get_by_name(self, name):
        """
        Get the first element whose name matches the given one.

        :param name: name to check
        :type name: str
        :return: element
        """

<<<<<<< HEAD

class SimpleSceneManager(SceneManagerBase):

    def __init__(self):
        self._scenes = dict()
        self._current_scene = None
        self._sprites = list()
        self._static = dict()

    @property
    def static(self):
        """
        Dictionary holding all the data, that should not be changed, reset or deleted when a new scene is loaded.

        This property provides an easy way to keep data like player character's info, gathered items and other
        variables, that should be common for all scenes.
        """

        return self._static

    def register_scene(self, scene, name):
        if name in self._scenes.keys():
            raise SceneRegisteringError(SCENE_ALREADY_REGISTERED_.format(name))
        self._scenes[name] = scene

    def load_scene(self, name):
        try:
            self._current_scene = self._scenes[name](self)
        except KeyError:
            raise SceneLoadingError(SCENE_NOT_REGISTERED_.format(name))
        else:
            self._sprites.clear()
            for sprite in self._current_scene.sprites:
                self._sprites.append(sprite)
            for sprite in self._sprites:
                for component in sprite.components:
                    component.on_scene_loaded()

    def draw(self, surface):
        surface.fill((0, 0, 0))
        for sprite in reversed(self._sprites):
            sprite.draw(surface)

    def handle_event(self, event):
        for sprite in reversed(self._sprites):
            if sprite.handle_event(event):
                break

    def update(self):
        for sprite in reversed(self._sprites):
            sprite.update()

    def find_by_name(self, name):
        result = list()
        for sprite in self._sprites:
            result.extend(sprite.find_by_name(name))
        return result

    def get_by_name(self, name):
=======
>>>>>>> e0efe421
        sprites = self.find_by_name(name)
        if len(sprites) == 0:
            return None
        return sprites[0]<|MERGE_RESOLUTION|>--- conflicted
+++ resolved
@@ -23,6 +23,18 @@
         self._scenes = dict()
         self._current_scene = None
         self._sprites = list()
+        self._static = dict()
+
+    @property
+    def static(self):
+        """
+        Dictionary holding all the data, that should not be changed, reset or deleted when a new scene is loaded.
+
+        This property provides an easy way to keep data like player character's info, gathered items and other
+        variables, that should be common for all scenes.
+        """
+
+        return self._static
 
     def register_scene(self, scene, name):
         """
@@ -114,68 +126,6 @@
         :return: element
         """
 
-<<<<<<< HEAD
-
-class SimpleSceneManager(SceneManagerBase):
-
-    def __init__(self):
-        self._scenes = dict()
-        self._current_scene = None
-        self._sprites = list()
-        self._static = dict()
-
-    @property
-    def static(self):
-        """
-        Dictionary holding all the data, that should not be changed, reset or deleted when a new scene is loaded.
-
-        This property provides an easy way to keep data like player character's info, gathered items and other
-        variables, that should be common for all scenes.
-        """
-
-        return self._static
-
-    def register_scene(self, scene, name):
-        if name in self._scenes.keys():
-            raise SceneRegisteringError(SCENE_ALREADY_REGISTERED_.format(name))
-        self._scenes[name] = scene
-
-    def load_scene(self, name):
-        try:
-            self._current_scene = self._scenes[name](self)
-        except KeyError:
-            raise SceneLoadingError(SCENE_NOT_REGISTERED_.format(name))
-        else:
-            self._sprites.clear()
-            for sprite in self._current_scene.sprites:
-                self._sprites.append(sprite)
-            for sprite in self._sprites:
-                for component in sprite.components:
-                    component.on_scene_loaded()
-
-    def draw(self, surface):
-        surface.fill((0, 0, 0))
-        for sprite in reversed(self._sprites):
-            sprite.draw(surface)
-
-    def handle_event(self, event):
-        for sprite in reversed(self._sprites):
-            if sprite.handle_event(event):
-                break
-
-    def update(self):
-        for sprite in reversed(self._sprites):
-            sprite.update()
-
-    def find_by_name(self, name):
-        result = list()
-        for sprite in self._sprites:
-            result.extend(sprite.find_by_name(name))
-        return result
-
-    def get_by_name(self, name):
-=======
->>>>>>> e0efe421
         sprites = self.find_by_name(name)
         if len(sprites) == 0:
             return None
